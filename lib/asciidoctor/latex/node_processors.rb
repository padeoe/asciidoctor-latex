require 'asciidoctor'
require 'asciidoctor/latex/core_ext/colored_string'

$VERBOSE=true

module Asciidoctor
  class Document

    # Write preamble for tex file, write closing
    # \end{document}
    #
    # This method reads several files:
    #
    # - preamble: required boilerplate
    #
    # - asciidoc_tex_macros: needed to translate certain
    #   asciidoc constructs, e.g., quotes, into tex
    #   construct -- one TeX defintion per asciidoc construct
    #
    # - macros: supplied by the user.  We need a good
    #   mechanism for identifying and reading the user's
    #   macro definitions.  In noteshare there is a database
    #   field
    #


    def tex_process
      warn "Node: #{self.class}".blue if $VERBOSE
      doc = "%% Preamble %%\n"
      doc << File.open(File.join(LaTeX::DATA_DIR, "preamble_#{self.document.doctype}.tex"), 'r') { |f| f.read }
      doc << "%% Asciidoc TeX Macros %%\n"
      doc << File.open(File.join(LaTeX::DATA_DIR, 'asciidoc_tex_macros.tex'), 'r') { |f| f.read }
      doc << "%% User Macros %%\n"
      doc << File.open(File.join(LaTeX::DATA_DIR, 'macros.tex'), 'r') { |f| f.read }

      if File.exist?('myEnvironments.tex')
        warn "I will take input from myEnvironments.tex".blue
        doc << "\\input myEnvironments.tex\n"
      else
        warn "I will take input from newEnvironments.tex".blue
        doc << "\\input newEnvironments.tex\n"
      end


      doc << "%% Front Matter %%"
      doc << "\n\n\\title\{#{self.doctitle}\}\n"
      doc << "\\author\{#{self.author}\}\n"
      doc << "\\date\{#{self.revdate}\}\n\n\n"
      doc << "%% Begin Document %%"
      doc << "\n\n\\begin\{document\}\n"
      doc << "\\maketitle\n"
      if self.attributes["toc"]
        doc << "\\tableofcontents\n"
      end
      doc << "%% Begin Document Text %%\n"

      processed_content = LaTeX::TeXBlock.process_environments self.content
      doc << processed_content

      # Now write the defnitions of the new environments
      # discovered to file
      warn "Writing environment definitions to file: newEnvironments.tex" if $VERBOSE
      definitions = ""
      $latex_environment_names.each do |name|
        warn name if $VERBOSE
        definitions << "\\newtheorem\{#{name}\}\{#{name.capitalize}\}" << "\n"
      end

      File.open('newEnvironments.tex', 'w') { |f| f.write(definitions) }

      # Output
      doc << "\n\n\\end{document}\n\n"

    end

  end

  # Write TeX for each of five levels of Ascidoc section,
  # .e.g. \section{Introction} for == Introduction
  class Section

    def tex_process
      warn ["Node:".blue, "section[#{self.level}]:".cyan, "#{self.title}"].join(" ") if $VERBOSE
      doctype = self.document.doctype

      tags = { 'article' => [ 'part',  'section', 'subsection', 'subsubsection', 'paragraph' ],
               'book' => [ 'part', 'chapter', 'section', 'subsection', 'subsubsection', 'paragraph' ] }

      tagname = tags[doctype][self.level]
      tagsuffix = self.numbered ? '' : '*'

      "\\#{tagname}#{tagsuffix}\{#{self.title}\}\n\n#{self.content}\n\n"
    end
  end

  # Write TeX \itemize or \enumerate lists
  # for ulist and olist.  Recurses for
  # nested lists.
  class List

    def tex_process
      warn ["Node:".blue, "#{self.node_name}[#{self.level}]".cyan, "#{self.content.count} items"].join(" ") if $VERBOSE
      case self.node_name
      when 'dlist'
        dlist_process
      when 'ulist'
        ulist_process
      when 'olist'
        olist_process
      else
        warn "This Asciidoctor::List, tex_process.  I don't know how to do that (#{self.node_name})" if $VERBOSE
      end
    end

    def dlist_process
      list = "\\begin{description}\n\n"
      self.items.each do |terms, dd|
        list << "\\item["
        [*terms].each do |dt|
        warn ["  --  item: ".blue, "#{dt.text}"].join(" ") if $VERBOSE
          list << dt.text
        end
        list << "]"
        if dd
          list << dd.text if dd.text?
          list << dd.content if dd.blocks?
        end
      end
      list << "\\end{description}\n\n"
    end

    def ulist_process
      list = "\\begin{itemize}\n\n"
      self.content.each do |item|
        warn ["  --  item: ".blue, "#{item.text.split("\n").first}"].join(" ") if $VERBOSE
        list << "\\item #{item.text}\n\n"
        list << item.content
      end
      list << "\\end{itemize}\n\n"
    end

    def olist_process
      list = "\\begin{enumerate}\n\n"
      self.content.each do |item|
        warn ["  --  item:  ".blue, "#{item.text.split("\n").first}"].join(" ") if $VERBOSE
        list << "\\item #{item.text}\n\n"
        list << item.content
      end
      list << "\\end{enumerate}\n\n"
    end

  end

  # Proces block elements of varios kinds
  class Block

    # STANDARD_ENVIRONMENT_NAMES = %w(theorem proposition lemma definition example problem equation)
    STANDARD_ENVIRONMENT_NAMES = %w(equation theorem)

    def tex_process
      warn ["Node:".blue , "#{self.blockname}".blue].join(" ") if $VERBOSE
      case self.blockname
      when :paragraph
        paragraph_process
      when :stem
        stem_process
      when :admonition
        admonition_process
      when :page_break
        page_break_process
      when :literal
        self.literal_process
      when :pass
        self.pass_process
      when :quote
        self.quote_process
      when :open
        self.open_process
      when :environment
        self.environment_process
      when :click
        self.click_process
      when :listing
        self.listing_process
      else
        warn "This is Asciidoctor::Block, tex_process.  I don't know how to do that (#{self.blockname})" if $VERBOSE if $VERBOSE
        ""
      end
    end

    def paragraph_process
      LaTeX::TeXPostProcess.make_substitutions(self.content) << "\n\n"
    end

    def stem_process
      warn ["Node:".blue, "#{self.blockname}".cyan].join(" ") if $VERBOSE
      warn self.content.cyan if $VERBOSE
      environment = LaTeX::TeXBlock.environment_type self.content
      if LaTeX::TeXBlock::INNER_TYPES.include? environment
        out = "\\\[\n#{LaTeX::TeXPostProcess.stem_substitutions self.content}\n\\\]\n"
        warn out.yellow if $VERBOSE
        out
      else
        self.content
      end
    end

    def admonition_process
      warn ["Node:".blue, "#{self.blockname}".cyan, "#{self.style}:".magenta, "#{self.lines[0]}"].join(" ") if $VERBOSE
      "\\admonition\{#{self.style}\}\{#{self.content}\}\n"
    end

    def page_break_process
      warn ["Node:".blue, "#{self.blockname}".cyan].join(" ") if $VERBOSE
      "\n\\vfill\\eject\n"
    end

    def literal_process
      warn ["Node:".magenta, "#{self.blockname}".cyan].join(" ") if $VERBOSE
      "\\begin\{verbatim\}\n#{self.content}\n\\end\{verbatim\}\n"
    end

    def pass_process
      warn ["Node:".magenta, "#{self.blockname}".cyan].join(" ") if $VERBOSE
      self.content
    end

    def quote_process
      warn ["Node:".magenta, "#{self.blockname}".cyan].join(" ") if $VERBOSE
      if self.attr? 'attribution'
        attribution = self.attr 'attribution'
        citetitle = (self.attr? 'citetitle') ? (self.attr 'citetitle') : nil

        "\\begin\{aquote\}{#{attribution}#{citetitle ? ' - ' + citetitle : ''}}\n#{self.content}\\end\{aquote\}\n"
      else
        "\\begin\{quote\}\n#{self.content}\\end\{quote\}\n"
      end
    end



    def environment_process

      warn "begin environment_process, ".blue + "title = #{self.title}".yellow if $VERBOSE
      env = self.attributes["role"]

      # record any environments encountered but not built=in
      if !STANDARD_ENVIRONMENT_NAMES.include? env and !$latex_environment_names.include? env
        warn "env added: [#{env}]".blue if $VERBOSE
        $latex_environment_names << env
      end

      if self.id == nil # No label
        output = "\\begin\{#{env}\}\n#{self.content}\n\\end\{#{env}\}\n"
      else
        output = "\\begin\{#{env}\}\n\\label\{#{self.id}\}\n#{self.content}\\end\{#{env}\}\n"
      end

      output

    end

    def click_process

      warn "begin click_process".blue + "title = #{self.title}".yellow if $VERBOSE

      click = self.attributes["role"]
      # record any environments encounted but not built=in
      if !STANDARD_ENVIRONMENT_NAMES.include? click
        $latex_environment_names << click
      end

      if self.id == nil # No label
        output = "\\begin\{#{click}\}\n#{self.content}\n\\end\{#{click}\}\n"
      else
        output = "\\begin\{#{click}\}\n\\label\{#{self.id}\}\n#{self.content}\\end\{#{click}\}\n"
      end

      warn "end click_process\n".blue if $VERBOSE

      output

    end

    def report
      # Report on this node
<<<<<<< HEAD
      warn ["OPEN BLOCK:".magenta, "id: #{self.id}"].join(" ") if $VERBOSE
      warn ["Node:".magenta, "#{self.blockname}".cyan].join(" ") if $VERBOSE
      warn ["Attributes:".magenta, "#{self.attributes}".cyan].join(" ") if $VERBOSE
=======
      warn ["OPEN BLOCK:".magenta, "id: #{self.id}"].join(" ")
      warn ["Node:".magenta, "#{self.blockname}".cyan].join(" ")
      warn ["Attributes:".magenta, "#{self.attributes}".cyan].join(" ")
      warn ["Title: ".magenta, title.cyan, "style:", self.style].join(" ") if title
      warn ["Content:".magenta, "#{self.content}".yellow].join(" ")
      warn ["Style:".green, "#{self.style}".red].join(" ")
      warn ["METHODS:".red, "#{self.methods}".yellow].join(" ")
>>>>>>> 72e3e1c6
    end


    # Process open blocks.  Map a block of the form
    #
    # .Foo
    # [[hocus_pocus]]
    # --
    # La di dah
    # --
    #
    # to
    #
    # \begin{Foo}
    # \label{hocus_pocus}
    # La di dah
    # \end{Foo}
    #
    # This scheme enables one to map Asciidoc blocks to
    # LaTeX environments with essentally no knoweldge
    # of either other than their form.
    #
    def open_process

      report unless $VERBOSE

      # Get title !- nil or make a dummy one
      title = self.attributes["title"]
      if title == nil
        title = "Dummy"
      end


       # strip constructs like {counter:theorem} from the title
       title = title.gsub /\{.*?\}/, ""
       title = title.strip

    end

    def listing_process
      warn ["Node:".magenta, "#{self.blockname}".cyan].join(" ") if $VERBOSE
      warn "atributes: #{self.attributes}".cyan if $VERBOSE
      "\\begin\{verbatim\}\n#{self.content}\n\\end\{verbatim\}\n"
    end

  end

  # Process inline elements
  class Inline

    def tex_process
      case self.node_name
      when 'inline_quoted'
        self.inline_quoted_process
      when 'inline_anchor'
        self.inline_anchor_process
      when 'inline_break'
        self.inline_break_process
      when 'inline_footnote'
        self.inline_footnote_process
      else
        warn "This is Asciidoctor::Inline, tex_process.  I don't know how to do that (#{self.node_name})".yellow if $VERBOSE
        ""
      end
    end

    def inline_quoted_process
      warn ["Node:".blue, "#{self.node_name}".cyan,  "type[#{self.type}], ".green + " text: #{self.text}"].join(" ") if $VERBOSE
      case self.type
      when :strong
        #"\\textbf\{#{self.text}\}"
        self.text
      when :emphasis
        "\\emph\{#{self.text}\}"
      when :asciimath
        "\$#{LaTeX::TeXPostProcess.stem_substitutions self.text}\$"
      when :monospaced
        "\{\\tt #{self.text}\}"
      when :unquoted
        role = self.attributes["role"]
        warn "  --  role = #{role}".yellow if $VERBOSE
        if role == "red"
          "\\rolered\{ #{self.text}\}"
        else
          warn "This is inline_quoted_process.  I don't understand role = #{role}" if $VERBOSE
        end
      else
        "\\unknown\\{#{self.text}\\}"
      end
    end

    def inline_anchor_process

      warn ["Node:".blue, "#{self.node_name}".magenta,  "type[#{self.type}], ".green + " text: #{self.text} target: #{self.target}".cyan].join(" ") if $VERBOSE
      warn "Attributes: #{self.attributes}".yellow
      # warn "self.class = #{class}".yellow if $VERBOSE
      case self.type
      when :link
        "\\href\{#{self.target}\}\{#{self.text}\}"
      when :ref
        "\\label\{#{self.text.gsub(/\[(.*?)\]/, "\\1")}\}"
      when :xref
        "\\ref\{#{self.target.gsub('#','')}\}"
      else
        warn "!!  : undefined inline anchor -----------".magenta if $VERBOSE
      end
    end

    def inline_break_process
      warn ["Node:".blue, "#{self.node_name}".cyan,  "type[#{self.type}], ".green + " text: #{self.text}"].join(" ") if $VERBOSE
      "#{self.text} \\\\"
    end

    def inline_footnote_process
      warn ["Node:".blue, "#{self.node_name}".cyan,  "type[#{self.type}], ".green + " text: #{self.text}"].join(" ") if $VERBOSE
      # warn self.content.yellow
      # warn self.style.magenta
      "\\footnote\{#{self.text}\}"
    end

  end

  class Table

    def tex_process
      warn "This is Asciidoctor::Table, tex_process.  I don't know how to do that".yellow +  " (#{self.node_name})".magenta if $VERBOSE
      warn ["-- Node:".blue, "#{self.node_name}".cyan, "Methods: #{self.methods}".yellow ].join(" ") if $VERBOSE
      a = self.rows.body.pop
      warn "#{a[0].content} - #{a[1].content}" if $VERBOSE
      b = self.rows.body.pop
      warn "#{b[0].content} - #{b[1].content}" if $VERBOSE
      c = self.rows.body.pop
      warn "#{c[0].content} - #{c[1].content}" if $VERBOSE
      n = 0
      warn self.rows.class  if $VERBOSE

    end

  end


  module LaTeX
    # TeXPostProcess cleans up undesired transformations
    # inside the TeX enveronment.  Strings
    # &ampp;, &gt;, &lt; are mapped back to
    # &, >, < and \\ is conserved.
    module TeXPostProcess

      def self.match_inline str
        rx_tex_inline = /\$(.*?)\$/
        str.scan rx_tex_inline
      end

      def self.match_block str
        rx_tex_block = /\\\[(.*?)\\\]/m
        str.scan rx_tex_block
      end

      def self.make_substitutions1 str
        str = str.gsub("&amp;", "&")
        str = str.gsub("&gt;", ">")
        str = str.gsub("&lt;", "<")
      end

      def self.make_substitutions_in_matches matches, str
        matches.each do |m|
          m_str = m[0]
          m_transformed = make_substitutions1 m_str
          str = str.gsub(m_str,m_transformed)
        end
        str
      end

      # (1) & (2) are needed together to protect \\
      # inside of matrices, etc.
      def self.make_substitutions str
        str = str.gsub('\\\\', '@@')   # (1)
        matches = match_inline str
        if matches.count > 0
          str = make_substitutions_in_matches matches, str
        end
        matches = match_block str
        if matches.count > 0
          str = make_substitutions_in_matches matches, str
        end
        str = str.tr('@','\\')         # (2)
        str
      end

      def self.stem_substitutions str
        str = str.gsub('\\\\', '@@')   # (1)
        str = make_substitutions1 str
        str = str.tr('@','\\')         # (2)
        str
      end

    end
  end
end<|MERGE_RESOLUTION|>--- conflicted
+++ resolved
@@ -284,11 +284,6 @@
 
     def report
       # Report on this node
-<<<<<<< HEAD
-      warn ["OPEN BLOCK:".magenta, "id: #{self.id}"].join(" ") if $VERBOSE
-      warn ["Node:".magenta, "#{self.blockname}".cyan].join(" ") if $VERBOSE
-      warn ["Attributes:".magenta, "#{self.attributes}".cyan].join(" ") if $VERBOSE
-=======
       warn ["OPEN BLOCK:".magenta, "id: #{self.id}"].join(" ")
       warn ["Node:".magenta, "#{self.blockname}".cyan].join(" ")
       warn ["Attributes:".magenta, "#{self.attributes}".cyan].join(" ")
@@ -296,7 +291,6 @@
       warn ["Content:".magenta, "#{self.content}".yellow].join(" ")
       warn ["Style:".green, "#{self.style}".red].join(" ")
       warn ["METHODS:".red, "#{self.methods}".yellow].join(" ")
->>>>>>> 72e3e1c6
     end
 
 
