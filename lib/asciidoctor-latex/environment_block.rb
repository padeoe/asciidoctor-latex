--- conflicted
+++ resolved
@@ -85,18 +85,9 @@
       $counter[env_name] += 1
     end
       
-<<<<<<< HEAD
 
     attrs["title"] = env_name.capitalize + " " + $counter[env_name].to_s 
-=======
-    if env_name == 'eq'
-      title_prefix = 'Equation'
-    else
-      title_prefix = env_name.capitalize
-    end
 
-    attrs["title"] = title_prefix.capitalize + " " + $counter[env_name].to_s 
->>>>>>> 93c46fcd
     
     warn "env_name: #{env_name}".cyan if $VERBOSE 
     warn "end EnvironmentBlock\n".blue if $VERBOSE 
