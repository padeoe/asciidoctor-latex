
#
# File: latex-converter.rb
# Author: J. Carlson (jxxcarlson@gmail.com)
# Date: 9/26/2014
#
# This is a first step towards writing a LaTeX backend
# for Asciidoctor. It is based on the 
# Dan Allen's demo-converter.rb.  The "convert" method
# is unchanged, the methods "document node" and "section node" 
# have been redefined, and several new methods have been added.
#
# The main work will be in identifying asciidoc elements
# that need to be transformed and adding a method for
# each such element.  As noted below, the "warn" clause
# in the "convert" method is a useful tool for this task.
# 
# Usage: 
#
#   $ asciidoctor -r ./latex-converter.rb -b latex test/sample1.adoc
#
# Comments
#
#   1.  The "warn" clause in the converter code is quite useful.  
#       For example, you will discover in running the converter on 
#       "test/sample-1.adoc" that you have not implemented code for 
#       the "olist" node. Thus you can work through ever more complex 
#       examples to discover what you need to do to increase the coverage
#       of the converter. Hackish and ad hoc, but a process nonetheless.
#
#   2.  The converter simply passes on what it does not understand, e.g.,
#       LaTeX, This is good. However, we will have to map constructs
#       like"+\( a^2 = b^2 \)+" to $ a^2 + b^2 $, etc.
#       This can be done at the preprocessor level.
#
#   3.  In view of the preceding, we may need to chain a frontend
#       (preprocessor) to the backend. In any case, the main work 
#       is in transforming Asciidoc elements to TeX elements.
#       Other than the asciidoc ->  tex mapping, the tex-converter 
#       does not need to understand tex.
#
#   4.  Included in this repo are the files "test/sample1.adoc", "test/sample2.adoc",
#       and "test/elliptic.adoc" which can be used to test the code
#
#   5.  Beginning with version 0.0.2 we use a new dispatch mechanism
#       which should permit one to better manage growth of the code
#       as the coverage of the converter increases. Briefly, the 
#       main convert method, whose duty is to process nodes, looks
#       at node.node_name, then makes the method call node.tex_process
#       if the node_name is registered in NODE_TYPES. The method
#       tex_process is defined by extending the various classes to
#       which the node might belong, e.g., Asciidoctor::Block,
#       Asciidoctor::Inline, etc.  See the file "node_processor.rb",
#       where these extensions are housed for the time being.
#
#       If node.node_name is not found in NODE_TYPES, then
#       a warning message is issued.  We can use it as a clue
#       to find what to do to handle this node.  All the code
#       in "node_processors.rb" to date was written using this 
#       hackish process.
#
#
#  CURRENT STATUS
#
#  The following constructs are processed
#
#  * sections to a depth of five, e.g., == foo, === foobar, etc.
#  * ordered and unordered lists, though nestings is untested and
#    likely does not work.
#  * *bold* and _italic_
#  * hyperlinks like http://foo.com[Nerdy Stuff]
#


require 'asciidoctor'
require_relative 'colored_text'
require_relative 'node_processors'
require_relative 'tex_block'
require_relative 'click_block'
require_relative 'environment_block'
require_relative 'tex_preprocessor'
require_relative 'ent_to_uni'
# require_relative 'preamble_processor'
require_relative 'prepend_processor'


include TeXBlock

require 'asciidoctor/converter/html5'


# @mojavelinux's code for an Html5ConverterExtension & its insertion
module Asciidoctor
  module LaTeX
    module Html5ConverterExtensions
      
      def environment node 
        
        warn "\n    node: #{node.node_name}".cyan if $VERBOSE
        warn "   attrs: #{node.attributes}".cyan if $VERBOSE
        warn "    role: #{node.attributes['role']}".cyan if $VERBOSE
        warn " options: #{node.attributes['options']}".cyan if $VERBOSE
        warn "    topu: #{node.attributes['topu']}".cyan if $VERBOSE
        warn "      id: #{node.attributes['id']}".cyan if $VERBOSE
        warn " content: #{node.content}".blue if $VERBOSE
        
        
<<<<<<< HEAD
        if node.attributes['role'] == 'equation'
=======
        if node.attributes['role'] == 'eq'
>>>>>>> 93c46fcd
          node.lines = ["\\["] + node.lines + ["\\]"]
        else
          node.lines = ["+++<div style='line-height:1.5em;font-size:1.05em;font-style:oblique;margin-bottom:1.5em'>+++"] + node.lines + ["+++</div>+++"]
        end
    
        node.attributes['roles'] = (node.roles + ['environment']) * ' '
        self.open node
      end
      
      def click node
        node.lines = ["+++<div style='line-height:1.5em;font-size:1.05em;font-style:oblique;margin-bottom:1.5em'>+++"] + node.lines + ["+++</div>+++"]
        node.attributes['roles'] = (node.roles + ['click']) * ' '
        self.open node
      end
      
    end
  end
end


class Asciidoctor::Converter::Html5Converter
  # inject our custom code into the existing Html5Converter class (Ruby 2.0 and above)
  prepend Asciidoctor::LaTeX::Html5ConverterExtensions
end                             


class LaTeXConverter
  
  include Asciidoctor::Converter
  register_for 'latex'
  

  Extensions.register do
    preprocessor TeXPreprocessor    
    block EnvironmentBlock
    block ClickBlock                                                                                                                                                                                                                                                                                                                                                                  
    preprocessor PrependProcessor if document.basebackend? 'html'
    postprocessor EntToUni if document.basebackend? 'tex'
  end


  Extensions.register :latex do
    # EnvironmentBlock
  end
  

  TOP_TYPES = %w(document section)
  LIST_TYPES = %w(olist ulist )        
  INLINE_TYPES = %w(inline_anchor inline_break inline_footnote inline_quoted)   
  BLOCK_TYPES = %w(admonition listing literal page_break paragraph stem pass open quote)
  OTHER_TYPES = %w(environment table)    
  NODE_TYPES = TOP_TYPES + LIST_TYPES + INLINE_TYPES + BLOCK_TYPES + OTHER_TYPES
    
  def initialize backend, opts
    puts "initialize".magenta
    super
    basebackend 'tex'
    outfilesuffix '.tex'
  end
  
  $latex_environment_names = [] 
  $label_counter = 0 
  
  def convert node, transform = nil
    
    if NODE_TYPES.include? node.node_name
      node.tex_process
    else
      warn %(Node to implement: #{node.node_name}, class = #{node.class}).magenta
      # This warning should not be switched off by $VERBOSE
    end 
    
  end
  
   
end<|MERGE_RESOLUTION|>--- conflicted
+++ resolved
@@ -104,12 +104,8 @@
         warn "      id: #{node.attributes['id']}".cyan if $VERBOSE
         warn " content: #{node.content}".blue if $VERBOSE
         
-        
-<<<<<<< HEAD
+
         if node.attributes['role'] == 'equation'
-=======
-        if node.attributes['role'] == 'eq'
->>>>>>> 93c46fcd
           node.lines = ["\\["] + node.lines + ["\\]"]
         else
           node.lines = ["+++<div style='line-height:1.5em;font-size:1.05em;font-style:oblique;margin-bottom:1.5em'>+++"] + node.lines + ["+++</div>+++"]
