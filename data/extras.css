
/* CLICK BLOCK */

.click_oblique {

    line-height:1.5em;
    font-size:1.05em;
    font-style:oblique;
    margin-bottom:1.5em
}

.click_plain {

    line-height:1.5em;
    font-size:1.05em;
    margin-bottom:1.5em;
}

/* BOX */

.openblock.box {
    margin-top:1em;
    margin-bottom: 1em;
    margin-left:3em;
    margin-right:4em;
    padding: 1em;
    font-size: 0.85em;
    background-color: #ddd;
}


/* CAPSULE */


.openblock.capsule {
    margin-left:10em;
    margin-bottom:2em;
    font-style:italic;
    font-size:0.95em;
    line-height: 1.2em;
}



/* Equation Style */


.equation_row_style {

    border-collapse: collapse;
    border:0;
    font-size: 10pt;
}

.equation_table_style {

    width:100%;
    border-collapse:collapse;
    border:0
}

.equation_number_style {

    text-align:right;
}

.equation_content_style {

    width:100%;

}


/* XREF asciidoctor-latex */

.xref {

    text-decoration:none;

}

.glossary_term {

    color: darkred;
}

.index_term {

    color: darkred;
}

<<<<<<< HEAD
@media print {
    @page {
        margin: 2.25cm 2.75cm
    }

    body {
        font-size: 0.75em;
        text-align: justify;
    }

    h1, h2, h3, #toctitle, .sidebarblock > .content > .title, h4, h5, h6 {
        font-weight: 300;
        font-style: normal;
        color: #000
    }

    h1 small, h2 small, h3 small, #toctitle small, .sidebarblock > .content > .title small, h4 small, h5 small, h6 small {
        color: #000
    }
}
=======

/* use for targets of index items */
.invisible {
    color: #fff;
    font-size: 1pt;
}


.index_style ul {

    list-style-type: none;
    padding:0;
    margin:0;
    margin-left:1em;
}

.index_style p {

    padding:0;
    margin:0;
    line-height: 1.4em;
    font-size:1.0em;
}

#index_style .title {

    font-weight:bold;
    margin-top:1em;
}

#publisher {

    margin-top:-1.35em;
    font-size:9pt;
    color: #555
}

#simple_publisher {

    margin-top:-1.35em;
    font-size:9pt;  
    color: #555
}


@media print{@page{margin:2.25cm 2.75cm}
    body{ font-size: 0.75em; text-align: justify; }}
>>>>>>> fc63df3d
<|MERGE_RESOLUTION|>--- conflicted
+++ resolved
@@ -89,7 +89,7 @@
     color: darkred;
 }
 
-<<<<<<< HEAD
+
 @media print {
     @page {
         margin: 2.25cm 2.75cm
@@ -110,7 +110,7 @@
         color: #000
     }
 }
-=======
+
 
 /* use for targets of index items */
 .invisible {
@@ -155,7 +155,3 @@
     color: #555
 }
 
-
-@media print{@page{margin:2.25cm 2.75cm}
-    body{ font-size: 0.75em; text-align: justify; }}
->>>>>>> fc63df3d
