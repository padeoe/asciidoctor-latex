
/* CLICK BLOCK */

.click_oblique {

    line-height:1.5em;
    font-size:1.05em;
    font-style:oblique;
    margin-bottom:1.5em
}

.click_plain {

    line-height:1.5em;
    font-size:1.05em;
    margin-bottom:1.5em;
}

/* BOX */

.openblock.box {
    margin-top:1em;
    margin-bottom: 1em;
    margin-left:3em;
    margin-right:4em;
    padding: 1em;
    font-size: 0.85em;
    background-color: #ddd;
}


/* CAPSULE */


.openblock.capsule {
    margin-left:10em;
    margin-bottom:2em;
    font-style:italic;
    font-size:0.95em;
    line-height: 1.2em;
}



/* Equation Style */


.equation_row_style {

    border-collapse: collapse;
    border:0;
    font-size: 10pt;
}

.equation_table_style {

    width:100%;
    border-collapse:collapse;
    border:0
}

.equation_number_style {

    text-align:right;
}

.equation_content_style {

    width:100%;

}


/* XREF asciidoctor-latex */

.xref {

    text-decoration:none;

}

.glossary_term {

    color: darkred;
}

.index_term {

    color: darkred;
}


@media print {
    @page {
        margin: 2.25cm 2.75cm
    }

    body {
        font-size: 0.75em;
        text-align: justify;
    }

    h1, h2, h3, #toctitle, .sidebarblock > .content > .title, h4, h5, h6 {
        font-weight: 300;
        font-style: normal;
        color: #000
    }

    h1 small, h2 small, h3 small, #toctitle small, .sidebarblock > .content > .title small, h4 small, h5 small, h6 small {
        color: #000
    }
}


/* use for targets of index items */
.invisible {
    color: #fff;
    font-size: 1pt;
}


.index_style ul {

    list-style-type: none;
    padding:0;
    margin:0;
    margin-left:1em;
}

.index_style p {

    padding:0;
    margin:0;
    line-height: 1.4em;
    font-size:1.0em;
}

#index_style .title {

    font-weight:bold;
    margin-top:1em;
}

#publisher {

    margin-top:-1.35em;
    font-size:9pt;
    color: #555
}

#simple_publisher {

    margin-top:-1.35em;
    font-size:9pt;
    color: #555
}

<<<<<<< HEAD
=======

@media print {
    @page {
        margin: 2.25cm 2.75cm
    }

    body {
        font-size: 0.7em;
        line-height: 1.15em;
        text-align: justify;
    }

    h1, h2, h3, #toctitle, .sidebarblock > .content > .title, h4, h5, h6 {
        font-weight: 500;
        font-style: normal;
        color: #000
    }

    h1 small, h2 small, h3 small, #toctitle small, .sidebarblock > .content > .title small, h4 small, h5 small, h6 small {
        color: #000
    }

    .openblock .title strong {
        font-weight: 400;
        font-size: 0.85em;
    }
}
>>>>>>> 09dae14c
<|MERGE_RESOLUTION|>--- conflicted
+++ resolved
@@ -155,8 +155,6 @@
     color: #555
 }
 
-<<<<<<< HEAD
-=======
 
 @media print {
     @page {
@@ -183,5 +181,4 @@
         font-weight: 400;
         font-size: 0.85em;
     }
-}
->>>>>>> 09dae14c
+}