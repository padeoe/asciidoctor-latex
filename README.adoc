= AsciiDoc-LaTeX Converter for Asciidoctor
James Carlson
2015-04-19
:numbered:
:pagenums:
:toc2:
:stem:

NOTE: CHANGELOG.adoc has been added to this repo.

== Purpose

:adl: Asciidoc-LaTeX
:adlp: Asciidoctor-LaTeX
:ad: Asciidoc
:adp: http://asciidoctor.org[Asciidoctor]
:adoc: http://asciidoctor.org/docs/asciidoc-syntax-quick-reference/[Asciidoc]
:adlm: http://www.noteshare.io/section/asciidoctor-latex-manual-intro[Asciidoctor-LaTeX Manual]
////
:tex: https://www.sharelatex.com/[LaTeX]
////
:tex: LaTeX
:article: http://noteshare.io/book/transcendental-numbers-and-periods[article]
:ns: http://www.noteshare.io[Noteshare.io]


Asciidoc-LaTeX defines an extended mathematical syntax
for the Asciidoc markup language
that closely parallels LaTeX.  The
Asciidoctor-LaTeX converter renders documents written
in this extended markup language into both HTML
and LaTeX.footnote:[Many, but not all Asciidoc language
features are covered by this release.]

Below, we descibe the main
features of {adl}.  However, since
it will not render in GitHub, you
are encouraged to view this write-up:
https://vschool.s3.amazonaws.com/manuscripts/372.html[Asciidoc-LaTeX].
For more information on using {adl}, please consult the
http://www.noteshare.io/book/asciidoctor-latex-manual[Asciidoctor-LaTeX manual].
For more information on conversion of {adl}
documents to {tex}, see the file `tech-report.adoc` in
this repository or consult the
https://vschool.s3.amazonaws.com/manuscripts/389.html[online version],
which has a table of contents.

Asciidoctor-LaTeX is developed by James Carlson, Jakub Jirutka, and Dan Allen.


== Installation

=== From Rubygems

The development release, currenty 1.5.0.9.dev, is at
https://rubygems.org/gems/asciidoctor-latex[RubyGems.org]
Beta alert!

NOTE: Version 1.5.0.7 is "stable".  Version 1.5.0.9 introduces
<<<<<<< HEAD
new syntax with switches for three 'dialects' See below.

----
# Invoke asciidoctor-latex for LaTeX output by
#
#   asciidoctor-latex -a dialect=asciidoc foo.adoc
#   asciidoctor-latex -a dialect=manuscript foo.adoc
#   asciidoctor-latex -a dialect=latex foo.adoc
#
# Be sure to use XeLaTex for tex'ing
# For html output, use
#
#   asciidoctor-latex -a dialect=asciidoc foo.adoc -b html
#   asciidoctor-latex -a dialect=manuscript foo.adoc -b html
#   asciidoctor-latex -a dialect=latex foo.adoc -b html
#
# The above are *source file* options for dialects of asciidoc:
#
#   asciidoc
#   asciidoc-manuscript
#   asciidoc-latex
#
# Ruby API to convert to HTML:
#
# Use for example
#
#        Asciidoctor.convert str, { 'dialect' => 'latex' }
#
=======
new syntax with switches for three 'dialects'. See below.

There are three dialects that you can set with the `:dialect` attribute:

- `asciidoc`
- `asciidoc-manuscript`
- `asciidoc-latex`

See the option flag `-a` to set the dialect from the command line. For example:

 $ asciidoctor-latex -a dialect=manuscript foo.adoc

Be sure to use XeLaTex for tex'ing.

To set the dialect with the Ruby API, use for example :

----
      Asciidoctor.convert str, { 'dialect' => 'latex' }
>>>>>>> 449b415f
----

=== From GitHub

If you would like to install a development version from the repository, use:

 $ git clone https://github.com/asciidoctor/asciidoctor-latex.git
 $ cd asciidoctor-latex
 $ gem build asciidoctor-latex.gemspec
 $ gem install *.gem


== Commands

Asciidoc math files can be rendered as follows

Render as HTML::
Use `$ asciidoctor-latex -b html foo.adoc` to produce `foo.html`.
With this command the Asciidoc-LaTeX syntax and extensions will be rendered.


Render as LaTeX:: Use `$ asciidoctor-latex foo.adoc`
to produce `foo.tex`.


=== Macro files

The contents of a file named `macros.tex` will be
read and used by `asciidoctor-latex`
if it is in the same directory as the file
being rendered.  This is the case regardless
of the output format -- HTML or tex.


=== Switches

To generate a tex file with a minial header, do:

 $ asciidoctor-latex -a header=no foo.adoc

{adlp}'s default form at is `:latexmath`.
To use `:stem`, put the text `:stem:`
in your file.  To turn the switch
on and set it to `latexmath`, say
instead of `stem:latexmth`.

== Document format

Asciidoctor supports two closely-related
math formats, [blue]#Asciidoc-LaTeX#
and [blue]#AsciiMath#.
In Asciidoc-LaTeX,
one can write `$ a^2 + b^2 = c^2 $` and
----
 \[
    e^{2\pi \sqrt{-1}} = 1,
 \]
----
for in-line and display mathematial
text, respectively.
You will need to express dollar-denominated
currency using
escaped dollar signs, as
 in the sentence, "He paid \$100 for that
theorem."  In AsciiMath, one writes
`+++stem:[ a^2 + b^2 = c^2 ]+++`
and
----
  [stem]
  ++++
    e^{2\pi \sqrt{-1}} = 1.
  ++++
----


== Asciidoc-LaTeX environments

Asciidoc-LaTeX supports an `env` construct that maps to LaTeX environments.
Thus
----
[env.theorem]
--
There exist infinitely many prime numbers.
--
----
renders as an automatically numbered theorem.
Environments can contain in-line and display mathematics, e.g.,
----
[env.theorem]
--
A two-by-two matrix is invertible if
its determinant is nonzero, i.e., if
\[
  \left|\begin{matrix}
    a & b \\
    c & d
  \end{matrix}\right| \ne 0
\]
This result extends to $n\times n$ matrices.
--
----

There is complete freedom in parameter `NAME`
of `[env.NAME]`, Thus,one can write
----
[env.definition]
--
An integer $n$ is *prime* if (a) it is not
$\pm 1$ and (b) it has no divisors other
than $\pm 1$ and $\pm n$.
--
----
or
----
[env.joke]
--
A mathematician, a philosopher, and
a lawyer met at the local bar
for a drink.  The lawyer said ...
--
----
One can make cross references by labeling
the environment as in
----
[env.joke#mathjoke1]
--
A mathematician, a philosopher, and
a lawyer met at the local bar
for a drink.  The lawyer said ...
--
----
then referencing it later as `<<mathjoke1>>`.

Certain environments receive special treatment.
For numbered equations, use `[env.equation]`
like this

----
[env.equation]
--
a^{p-1} \equiv 1\ \text{mod}\ p
--
----

For sets of equations, use `[env,equationalign]`:
----
[env.equationalign]
--
A & = 4\pi r^2 \\
V & = \frac{4}{3} \pi r^3
--
----




== Click blocks

Click blocks are similar to `[env]` blocks exceptiipoo that the body of
the block is not displayed until the user clicks on the heading.
The heading of a click block is displayed in blue.  Once a click
block is "opened", it can be closed by clicking again on the heading.

----
[click.comment]
--
It is sometimes useful to "hide" a comment
in a click block so as not to unduly
disturb the flow of the prose. Click
blocks are also useful for problem sets,
since one can make hints, solutions, etc.
clickable.
----


The default for click blocks is not to number them.
See the file `click.adoc` in the `exampless` directory
for more information.<|MERGE_RESOLUTION|>--- conflicted
+++ resolved
@@ -57,36 +57,7 @@
 Beta alert!
 
 NOTE: Version 1.5.0.7 is "stable".  Version 1.5.0.9 introduces
-<<<<<<< HEAD
-new syntax with switches for three 'dialects' See below.
-
-----
-# Invoke asciidoctor-latex for LaTeX output by
-#
-#   asciidoctor-latex -a dialect=asciidoc foo.adoc
-#   asciidoctor-latex -a dialect=manuscript foo.adoc
-#   asciidoctor-latex -a dialect=latex foo.adoc
-#
-# Be sure to use XeLaTex for tex'ing
-# For html output, use
-#
-#   asciidoctor-latex -a dialect=asciidoc foo.adoc -b html
-#   asciidoctor-latex -a dialect=manuscript foo.adoc -b html
-#   asciidoctor-latex -a dialect=latex foo.adoc -b html
-#
-# The above are *source file* options for dialects of asciidoc:
-#
-#   asciidoc
-#   asciidoc-manuscript
-#   asciidoc-latex
-#
-# Ruby API to convert to HTML:
-#
-# Use for example
-#
-#        Asciidoctor.convert str, { 'dialect' => 'latex' }
-#
-=======
+
 new syntax with switches for three 'dialects'. See below.
 
 There are three dialects that you can set with the `:dialect` attribute:
@@ -105,7 +76,6 @@
 
 ----
       Asciidoctor.convert str, { 'dialect' => 'latex' }
->>>>>>> 449b415f
 ----
 
 === From GitHub
