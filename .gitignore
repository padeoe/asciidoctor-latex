mytest/
/Gemfile.lock
/pkg/
/.bundle/
/.ruby-gemset
/.ruby-version
/.yardoc/
/doc/
.idea


# My work
MYNOTES.adoc
test_jc/
tmp/
work/

# Workng & test files
*.pdf
*.aux
*.log
*.out
*.toc

# junk from my test, to remove
test/examples/tex/*.adoc
test/examples/tex/*.html
test/examples/tex/*.txt
test/examples/tex/*.rb
test/examples/tex/*.jpg
test/examples/tex/*.sh
test/examples/tex/_*
test/examples/tex/x*
test/examples/tex/foo*
test/examples/adoc/x*
test/examples/tex/newEnvironments.tex
test/examples/tex/asciidoc_tex_macros.tex
jc/
buildit

# Node.js
<<<<<<< HEAD
build/
node_modules/

# Ruby stuff
.bundle/
=======
/build/
/node_modules/
>>>>>>> 301c41b5
<|MERGE_RESOLUTION|>--- conflicted
+++ resolved
@@ -39,13 +39,8 @@
 buildit
 
 # Node.js
-<<<<<<< HEAD
 build/
 node_modules/
 
 # Ruby stuff
-.bundle/
-=======
-/build/
-/node_modules/
->>>>>>> 301c41b5
+.bundle/